--- conflicted
+++ resolved
@@ -1,4 +1,4 @@
-from typing import Any, Callable, Dict, Optional
+from typing import Any, Callable, Dict, List, Optional
 
 from .icon import Icon
 from .mixins.disableable_element import DisableableElement
@@ -14,14 +14,9 @@
                  value: str = '',
                  password: bool = False,
                  password_toggle_button: bool = False,
-<<<<<<< HEAD
-                 on_change: Optional[Callable] = None,
-                 validation: Dict[str, Callable] = {}) -> None:
-=======
                  on_change: Optional[Callable[..., Any]] = None,
                  autocomplete: Optional[List[str]] = None,
                  validation: Dict[str, Callable[..., bool]] = {}) -> None:
->>>>>>> bde46be8
         """Text Input
 
         This element is based on Quasar's `QInput <https://quasar.dev/vue-components/input>`_ component.
@@ -58,8 +53,6 @@
 
         self.validation = validation
 
-<<<<<<< HEAD
-=======
         if autocomplete:
             def find_autocompletion() -> Optional[str]:
                 if self.value:
@@ -82,7 +75,6 @@
             self.on('keyup', autocomplete_input)
             self.on('keydown.tab', complete_input)
 
->>>>>>> bde46be8
     def on_value_change(self, value: Any) -> None:
         super().on_value_change(value)
         for message, check in self.validation.items():
