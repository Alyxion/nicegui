import json
import warnings
from pathlib import Path
from typing import Any, Dict, List, Set, Tuple

import vbuild

<<<<<<< HEAD
from . import __version__
from .element import Element


class Legacy():
    """ @todo remove when register_component is removed. """
    components: List[str] = []
    libraries: List[str] = []
=======
from . import __version__, globals
from .helpers import KWONLY_SLOTS
from .ids import IncrementingStringIds


@dataclass(**KWONLY_SLOTS)
class Component:
    name: str
    path: Path
>>>>>>> f0ccc85c


legacy = Legacy()  # @todo remove when register_component is removed.
vue_components: Dict[str, Any] = {}
js_components: Dict[str, Any] = {}
libraries: Dict[str, Any] = {}

<<<<<<< HEAD
=======
@dataclass(**KWONLY_SLOTS)
class Dependency:
    id: int
    path: Path
    dependents: Set[str]
    optional: bool
>>>>>>> f0ccc85c

def register_vue_component(name: str, path: Path) -> None:
    """Register a .vue or .js vue component.

    :param name: the component's unique machine-name (used in component `use_library`): no space, no special characters
    :param path: the component's local path
    """
    key = f'vue_{name}'
    suffix = path.suffix.lower()
    assert suffix in {'.vue', '.js', '.mjs'}, 'Only VUE and JS components are supported.'
    if suffix == '.vue':
        assert key not in vue_components, f'Duplicate VUE component name {name}'
        # The component (in case of .vue) is built right away to:
        # 1. delegate this "long" process to the bootstrap phase
        # 2. avoid building the component on every single request
        vue_components[key] = vbuild.VBuild(name, path.read_text())
    elif suffix == '.js':
        assert key not in js_components, f'Duplicate JS component name {name}'
        js_components[key] = {'name': name, 'path': path}


def register_library(name: str, path: Path, expose: bool = False) -> None:
    """Register a new external library.

    :param name: the library's unique machine-name (used in component `use_library`): no space, no special characters
    :param path: the library's local path
    :param expose: if True, this will be exposed as an ESM module but NOT imported
    """
    assert path.suffix == '.js' or path.suffix == '.mjs', 'Only JS dependencies are supported.'
    key = f'lib_{name}'
    libraries[key] = {'name': name, 'path': path, 'expose': expose}


def register_component(name: str, py_filepath: str, component_filepath: str, dependencies: List[str] = [],
                       optional_dependencies: List[str] = []) -> None:
    """Deprecated method.

    Use `register_vue_component` or `register_library` library instead.
    """
    url = f'https://github.com/zauberzeug/nicegui/pull/658'
    warnings.warn(DeprecationWarning(
        f'This function is deprecated. Use either register_vue_component or register_library instead, along with `use_component` or `use_library` ({url}).'))

    suffix = Path(component_filepath).suffix.lower()
    if suffix in {'.vue', '.js'}:
        register_vue_component(name, Path(Path(py_filepath).parent, component_filepath).absolute())
        legacy.components.append(f'vue_{name}')

    for idx, dependency in enumerate(dependencies + optional_dependencies):
        path = Path(Path(py_filepath).parent, dependency)
        register_library(name + str(idx), path)
        legacy.libraries.append(f'lib_{name}{idx}')


def generate_resources(prefix: str, elements: List[Element]) -> Tuple[str, str, str, str, str]:
    done: Set[str] = set()
    vue_scripts = ''
    vue_html = ''
    vue_styles = ''
    js_imports = ''
    import_maps = {'imports': {}}

    # Build the resources associated with the elements.
    all_elements = list(elements)  # @todo remove all_elements when legacy support is dropped.
    all_elements.append(legacy)
    for element in all_elements:  # @todo 'in elements' iteration when legacy support is dropped.
        for key in element.libraries:
            if key in libraries and key not in done:
                if libraries[key]['expose']:
                    name = libraries[key]['name']
                    import_maps['imports'][name] = f'{prefix}/_nicegui/{__version__}/library/{key}/include'
                else:
                    js_imports += f'import "{prefix}/_nicegui/{__version__}/library/{key}/include";\n'
                done.add(key)
        for key in element.components:
            if key in vue_components and key not in done:
                vue_html += f'{vue_components[key].html}\n'
                vue_scripts += f'{vue_components[key].script.replace("Vue.component", "app.component", 1)}\n'
                vue_styles += f'{vue_components[key].style}\n'
                done.add(key)
            if key in js_components and key not in done:
                name = js_components[key]['name']
                js_imports += f'import {{ default as {key} }} from "{prefix}/_nicegui/{__version__}/components/{key}";\n'
                js_imports += f'app.component("{name}", {key});\n'
                done.add(key)

    vue_styles = f'<style>{vue_styles}</style>'
    import_maps = f'<script type="importmap">{json.dumps(import_maps)}</script>'
    return vue_html, vue_styles, vue_scripts, import_maps, js_imports<|MERGE_RESOLUTION|>--- conflicted
+++ resolved
@@ -5,26 +5,14 @@
 
 import vbuild
 
-<<<<<<< HEAD
+from .element import Element
 from . import __version__
-from .element import Element
 
 
-class Legacy():
+class Legacy:
     """ @todo remove when register_component is removed. """
     components: List[str] = []
     libraries: List[str] = []
-=======
-from . import __version__, globals
-from .helpers import KWONLY_SLOTS
-from .ids import IncrementingStringIds
-
-
-@dataclass(**KWONLY_SLOTS)
-class Component:
-    name: str
-    path: Path
->>>>>>> f0ccc85c
 
 
 legacy = Legacy()  # @todo remove when register_component is removed.
@@ -32,15 +20,6 @@
 js_components: Dict[str, Any] = {}
 libraries: Dict[str, Any] = {}
 
-<<<<<<< HEAD
-=======
-@dataclass(**KWONLY_SLOTS)
-class Dependency:
-    id: int
-    path: Path
-    dependents: Set[str]
-    optional: bool
->>>>>>> f0ccc85c
 
 def register_vue_component(name: str, path: Path) -> None:
     """Register a .vue or .js vue component.
