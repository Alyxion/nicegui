--- conflicted
+++ resolved
@@ -39,30 +39,6 @@
             app.storage.user['username'] = username
             ui.navigate.to(SECRET_AREA_URL)
         else:
-<<<<<<< HEAD
-            with inv_pw:
-                ui.label('Invalid password!').style('color: red;')
-
-    # login page
-    with ui.column() as col:
-        ui.label('Login to NiceCLOUD!').classes('text-3xl')
-        ui.html('<br>')
-        input_field = ui.input('Username').style('width: 100%').on('keydown.enter', lambda: pw.run_method('focus'))
-        pw = ui.input('Password', password=True,
-                      password_toggle_button=True).style('width: 100%').on('keydown.enter', handle_login)
-        col.style('width: 300pt; top: 40%; left: 50%; transform: translate(-50%, -50%); position: absolute;')
-        # horizontally centered button
-        with ui.row().style('justify-content: center;'):
-            ui.button('Login').style('width: 100pt; left: 50%; '
-                                     'transform: translate(-50%, 0); position: absolute;').on_click(handle_login)
-        inv_pw = ui.row()
-        # give user and password hint
-        ui.html('<br>')
-        ui.label('Hint: admin/NicePass').style('color: gray;')
-        # provide link to try to access secret page w/o login
-        ui.html('<br>')
-        ui.link('Try to access secret area without login', SECRET_AREA_URL).style('color: gray;')
-=======
             password_input.props('error')
 
     with ui.column().classes('w-96 mt-[40%] items-center'):
@@ -74,7 +50,6 @@
         ui.button('Login').classes('w-48').on_click(handle_login)
         ui.label(f'Hint: {DUMMY_LOGINS}').classes('text-grey mt-12')
         ui.link('Try to access secret area without login', SECRET_AREA_URL).classes('text-grey mt-12')
->>>>>>> 2db19974
 
 
 def logout():  # logs the user out and redirects to the login page
