--- conflicted
+++ resolved
@@ -16,17 +16,11 @@
             ui.label('C2')
             ui.label('C3')
 
-<<<<<<< HEAD
-
-=======
->>>>>>> fe2171a8
 with ui.row():
     ui.label('Time:')
     time = ui.label()
     ui.timer(0.1, lambda: time.set_text(datetime.now().strftime("%X")))
 
-<<<<<<< HEAD
-=======
 with ui.plot(close=False) as plot:
     plt.title('Some plot')
     plt.plot(range(10), [x**2 for x in range(10)])
@@ -37,5 +31,4 @@
     plot.update()
 ui.timer(3.0, update_plot, once=True)
 
->>>>>>> fe2171a8
 ui.run()